--- conflicted
+++ resolved
@@ -2917,12 +2917,8 @@
   end # Enumerator
 
   class BitMask < Node
-<<<<<<< HEAD
+    DEFINABLE = [IDL::AST::BitValue]
     attr_reader :idltype, :bitbound
-=======
-    DEFINABLE = [IDL::AST::BitValue]
-    attr_reader :idltype
->>>>>>> 51a750cd
 
     def initialize(name, _enclosure, _params)
       super(name, _enclosure)
