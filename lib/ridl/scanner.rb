--- conflicted
+++ resolved
@@ -416,7 +416,6 @@
       raise e
     end
 
-<<<<<<< HEAD
     LFCR = [ ("\n"), ("\r") ]
     SPACES = [ ("\ "), ("\t") ]
     WHITESPACE = SPACES + LFCR
@@ -454,7 +453,7 @@
       exception emits enum eventtype factory FALSE finder fixed float getraises home import in inout interface local
       long manages mirrorport module multiple native Object octet oneway out port porttype primarykey private provides
       public publishes raises readonly setraises sequence short string struct supports switch TRUE truncatable typedef
-      typeid typename typeprefix unsigned union uses ValueBase valuetype void wchar wstring int8 int16 int32 int64 uint16 uint32 uint64
+      typeid typename typeprefix unsigned union uses ValueBase valuetype void wchar wstring
     ).inject(TokenRegistry.new) { |h, a| h[a.downcase.to_sym] = a
  h }
 
@@ -473,8 +472,6 @@
         true: true
       }
 
-=======
->>>>>>> 8c51de8b
     def is_literal?(o)
       LITERALS.include?(o)
     end
